"""Cloud utils for api_router."""
import google.auth
import google.auth.transport.requests


def get_oauth_token() -> str:
<<<<<<< HEAD
    """Retrieve Oauth2 token.

    This is needed to authenticate to various GCP services. Opposed to Firebase ID token, which is just used to verify
    whether the user is in firebase auth.
=======
    """Obtains an OAuth2 token for authenticating with Google Cloud Platform services.

    Unlike a Firebase ID token, which verifies user identity in Firebase Auth, this token grants access to GCP resources.

    Returns:
        An OAuth2 token as a string.
>>>>>>> a34429e1
    """
    credentials, _ = google.auth.default(
        scopes=["https://www.googleapis.com/auth/cloud-platform"],
    )
    auth_req = google.auth.transport.requests.Request()
    credentials.refresh(auth_req)
    return credentials.token
<|MERGE_RESOLUTION|>--- conflicted
+++ resolved
@@ -1,26 +1,19 @@
-"""Cloud utils for api_router."""
-import google.auth
-import google.auth.transport.requests
-
-
-def get_oauth_token() -> str:
-<<<<<<< HEAD
-    """Retrieve Oauth2 token.
-
-    This is needed to authenticate to various GCP services. Opposed to Firebase ID token, which is just used to verify
-    whether the user is in firebase auth.
-=======
-    """Obtains an OAuth2 token for authenticating with Google Cloud Platform services.
-
-    Unlike a Firebase ID token, which verifies user identity in Firebase Auth, this token grants access to GCP resources.
-
-    Returns:
-        An OAuth2 token as a string.
->>>>>>> a34429e1
-    """
-    credentials, _ = google.auth.default(
-        scopes=["https://www.googleapis.com/auth/cloud-platform"],
-    )
-    auth_req = google.auth.transport.requests.Request()
-    credentials.refresh(auth_req)
-    return credentials.token
+"""Cloud utils for api_router."""
+import google.auth
+import google.auth.transport.requests
+
+
+def get_oauth_token() -> str:
+    """Obtains an OAuth2 token for authenticating with Google Cloud Platform services.
+
+    Unlike a Firebase ID token, which verifies user identity in Firebase Auth, this token grants access to GCP resources.
+
+    Returns:
+        An OAuth2 token as a string.
+    """
+    credentials, _ = google.auth.default(
+        scopes=["https://www.googleapis.com/auth/cloud-platform"],
+    )
+    auth_req = google.auth.transport.requests.Request()
+    credentials.refresh(auth_req)
+    return credentials.token