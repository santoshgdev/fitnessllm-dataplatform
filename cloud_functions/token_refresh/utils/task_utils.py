"""Task utils."""
<<<<<<< HEAD
import base64
from datetime import datetime

import pytz
from beartype import beartype
from cryptography.hazmat.backends import default_backend
from cryptography.hazmat.primitives.ciphers import Cipher, algorithms, modes


def update_last_refresh() -> datetime:
    """Return the current time."""
    pacific_tz = pytz.timezone("America/Los_Angeles")
    return datetime.now(pacific_tz)


@beartype
def decrypt_token(encrypted_token: str, key: str) -> str:
    """Decrypt a token that was encrypted using AES-256-CBC in JavaScript.

    Args:
        encrypted_token (str): The encrypted token in format "iv:encrypted"
        key (str or bytes): The encryption key

    Returns:
        str: The decrypted token
    """
    # Split the IV and encrypted data
    parts = encrypted_token.split(":")
    if len(parts) != 2:
        raise ValueError("Invalid encrypted token format")

    # Decode IV and encrypted data from base64
    iv = base64.b64decode(parts[0])
    encrypted_data = base64.b64decode(parts[1])

    # Prepare the key (ensure its bytes)
    if isinstance(key, str):
        key_bytes = key.encode("utf-8")
    else:
        key_bytes = key

    # For AES-256-CBC, the key must be 32 bytes
    if len(key_bytes) != 32:
        if len(key_bytes) < 32:
            key_bytes = key_bytes.ljust(32, b"\0")  # Pad with zeros
        else:
            key_bytes = key_bytes[:32]  # Truncate

    # Create decipher
    cipher = Cipher(algorithms.AES(key_bytes), modes.CBC(iv), backend=default_backend())
    decryptor = cipher.decryptor()

    # Decrypt
    decrypted_data = decryptor.update(encrypted_data) + decryptor.finalize()

    # Remove padding (PKCS#7 padding is used by default in AES-CBC)
    padding_length = decrypted_data[-1]
    if 0 < padding_length <= 16:  # Sanity check for padding
        decrypted_data = decrypted_data[:-padding_length]

    # Return as string
    return decrypted_data.decode("utf-8")
=======
from datetime import datetime

import pytz
from fitnessllm_shared.entities.constants import TIMEZONE


def update_last_refresh() -> datetime:
    """Returns the current date and time in the configured timezone (`{TIMEZONE}`).

    Returns:
        datetime: The current localized datetime in Pacific Time.
    """
    pacific_tz = pytz.timezone(TIMEZONE)
    return datetime.now(pacific_tz)
>>>>>>> a34429e1
<|MERGE_RESOLUTION|>--- conflicted
+++ resolved
@@ -1,80 +1,15 @@
-"""Task utils."""
-<<<<<<< HEAD
-import base64
-from datetime import datetime
-
-import pytz
-from beartype import beartype
-from cryptography.hazmat.backends import default_backend
-from cryptography.hazmat.primitives.ciphers import Cipher, algorithms, modes
-
-
-def update_last_refresh() -> datetime:
-    """Return the current time."""
-    pacific_tz = pytz.timezone("America/Los_Angeles")
-    return datetime.now(pacific_tz)
-
-
-@beartype
-def decrypt_token(encrypted_token: str, key: str) -> str:
-    """Decrypt a token that was encrypted using AES-256-CBC in JavaScript.
-
-    Args:
-        encrypted_token (str): The encrypted token in format "iv:encrypted"
-        key (str or bytes): The encryption key
-
-    Returns:
-        str: The decrypted token
-    """
-    # Split the IV and encrypted data
-    parts = encrypted_token.split(":")
-    if len(parts) != 2:
-        raise ValueError("Invalid encrypted token format")
-
-    # Decode IV and encrypted data from base64
-    iv = base64.b64decode(parts[0])
-    encrypted_data = base64.b64decode(parts[1])
-
-    # Prepare the key (ensure its bytes)
-    if isinstance(key, str):
-        key_bytes = key.encode("utf-8")
-    else:
-        key_bytes = key
-
-    # For AES-256-CBC, the key must be 32 bytes
-    if len(key_bytes) != 32:
-        if len(key_bytes) < 32:
-            key_bytes = key_bytes.ljust(32, b"\0")  # Pad with zeros
-        else:
-            key_bytes = key_bytes[:32]  # Truncate
-
-    # Create decipher
-    cipher = Cipher(algorithms.AES(key_bytes), modes.CBC(iv), backend=default_backend())
-    decryptor = cipher.decryptor()
-
-    # Decrypt
-    decrypted_data = decryptor.update(encrypted_data) + decryptor.finalize()
-
-    # Remove padding (PKCS#7 padding is used by default in AES-CBC)
-    padding_length = decrypted_data[-1]
-    if 0 < padding_length <= 16:  # Sanity check for padding
-        decrypted_data = decrypted_data[:-padding_length]
-
-    # Return as string
-    return decrypted_data.decode("utf-8")
-=======
-from datetime import datetime
-
-import pytz
-from fitnessllm_shared.entities.constants import TIMEZONE
-
-
-def update_last_refresh() -> datetime:
-    """Returns the current date and time in the configured timezone (`{TIMEZONE}`).
-
-    Returns:
-        datetime: The current localized datetime in Pacific Time.
-    """
-    pacific_tz = pytz.timezone(TIMEZONE)
-    return datetime.now(pacific_tz)
->>>>>>> a34429e1
+"""Task utils."""
+from datetime import datetime
+
+import pytz
+from fitnessllm_shared.entities.constants import TIMEZONE
+
+
+def update_last_refresh() -> datetime:
+    """Returns the current date and time in the configured timezone (`{TIMEZONE}`).
+
+    Returns:
+        datetime: The current localized datetime in Pacific Time.
+    """
+    pacific_tz = pytz.timezone(TIMEZONE)
+    return datetime.now(pacific_tz)