"""Batch handler for processing all users."""
<<<<<<< HEAD
from beartype import beartype
from beartype.typing import Any, Dict, List
from google.cloud import firestore

from fitnessllm_dataplatform.task_handler import Startup
from fitnessllm_dataplatform.utils.logging_utils import structured_logger
=======
from typing import Optional

from beartype import beartype
from beartype.typing import Any, Dict, List
from entities.enums import FitnessLLMDataSource
from fitnessllm_shared.streams.strava import strava_refresh_oauth_token
from google.cloud import firestore
from google.cloud.firestore_v1 import DocumentReference

from fitnessllm_dataplatform.task_handler import Startup
from fitnessllm_dataplatform.utils.logging_utils import logger
>>>>>>> a34429e1


class BatchHandler:
    """Handler for batch processing users."""

    def __init__(self) -> None:
        """Initialize the batch handler."""
        self.db = firestore.Client()
        self.startup = Startup()

    @beartype
    def get_all_users(self) -> List[Dict[str, Any]]:
<<<<<<< HEAD
        """Get all users from Firestore.

        Returns:
            List of user documents.
        """
        structured_logger.info(message="Getting all users", batch=True, uid="all")
=======
        """Retrieves all user documents from the Firestore "users" collection.

        Returns:
            A list of dictionaries representing each user's data.
        """
>>>>>>> a34429e1
        users_ref = self.db.collection("users")
        users = users_ref.stream()
        return [user.to_dict() for user in users]

    @beartype
<<<<<<< HEAD
    def process_user(self, user_id: str, data_source: str = "strava") -> None:
        """Process a single user.

        Args:
            user_id: User ID from Firestore.
            data_source: Data source to process (default: strava).
        """
        try:
            structured_logger.info(
                message="Processing user", uid=user_id, data_source=data_source
            )
            self.startup.full_etl(uid=user_id, data_source=data_source)
            structured_logger.info(
                message="Successfully processed user",
                uid=user_id,
                data_source=data_source,
            )
        except Exception as e:
            structured_logger.error(
                message="Failed to process user", uid=user_id, exception=e
            )
            raise

    @beartype
    def process_all_users(self, data_source: str = "strava") -> None:
        """Process all users in the database.

        Args:
            data_source: Data source to process (default: strava).
        """
        users = self.get_all_users()
        structured_logger.info(
            message=f"Found {len(users)} users to process",
            data_source=data_source,
            batch=True,
            uid="all",
        )
=======
    def get_specific_user(self, user_id: str) -> Optional[DocumentReference]:
        """Retrieves a Firestore document reference for a specific user by user ID.

        Returns:
            The user's document reference if it exists; otherwise, None.
        """
        user_ref = self.db.collection("users").document(user_id)
        if user_ref.get().exists:
            return user_ref
        else:
            logger.warning(f"User {user_id} not found in Firestore.")
            return None

    @beartype
    def refresh_tokens(self, user_id: str, data_source: str) -> None:
        """Refreshes authentication tokens for a user for the specified data source.

        If the data source is Strava, retrieves the user's refresh token from Firestore and updates the OAuth token.
        """
        user_ref = self.get_specific_user(user_id)

        if data_source == FitnessLLMDataSource.STRAVA.value:
            strava_refresh_token = (
                user_ref.collection("stream")
                .document(data_source.lower())
                .get()
                .to_dict()
                .get("refreshToken")
            )
            assert strava_refresh_token
            strava_refresh_oauth_token(
                db=self.db, uid=user_id, refresh_token=strava_refresh_token
            )

    @beartype
    def process_user(
        self, user_id: str, data_source: str = FitnessLLMDataSource.STRAVA.value
    ) -> None:
        """Processes a single user's data for a specified data source.

        Refreshes authentication tokens for the user, then performs a full ETL operation using the given data source. Logs progress and errors, and re-raises any exceptions encountered.

        Args:
            user_id: The Firestore user ID to process.
            data_source: The data source to process for the user (default is Strava).
        """
        self.refresh_tokens(user_id, data_source)
        try:
            logger.info(f"Processing user {user_id} for data source {data_source}")
            self.startup.full_etl(uid=user_id, data_source=data_source)
            logger.info(f"Successfully processed user {user_id}")
        except Exception as e:
            logger.error(f"Error processing user {user_id}: {str(e)}")
            raise

    @beartype
    @beartype
    def process_all_users(
        self,
        data_source: str = FitnessLLMDataSource.STRAVA.value,
    ) -> None:
        """Processes all users in the database for a specified data source.

        Retrieves all user records and processes each one individually for the given data source. Users without a user ID are skipped. Errors encountered during processing of individual users are logged, and processing continues for remaining users.
        """
        users = self.get_all_users()
        logger.info(f"Found {len(users)} users to process")
>>>>>>> a34429e1
        # TODO: Need to add that if nothing is given to datasource, that for each user we run for all their datasources.
        for user in users:
            user_id = user.get("uid")
            if not user_id:
<<<<<<< HEAD
                structured_logger.warning(
                    message=f"Skipping user without uid: {user}",
                    uid=user_id,
                    exception=user,
                )
=======
                logger.warning(f"Skipping user without uid: {user}")
>>>>>>> a34429e1
                continue

            try:
                self.process_user(user_id, data_source)
            except Exception as e:
<<<<<<< HEAD
                structured_logger.error(
                    message="Failed to process user",
                    uid=user_id,
                    exception=e,
                    data_source=data_source,
                )
                # Continue with next user even if one fails
                continue
        structured_logger.info(
            message="Finished processing all users",
            data_source=data_source,
            batch=True,
            uid="all",
        )


if __name__ == "__main__":
    structured_logger.info("Starting batch handler")
=======
                logger.error(f"Failed to process user {user_id}: {str(e)}")
                # Continue with next user even if one fails
                continue

        logger.info("Finished processing all users")


if __name__ == "__main__":
>>>>>>> a34429e1
    handler = BatchHandler()
    handler.process_all_users()
<|MERGE_RESOLUTION|>--- conflicted
+++ resolved
@@ -1,208 +1,101 @@
-"""Batch handler for processing all users."""
-<<<<<<< HEAD
-from beartype import beartype
-from beartype.typing import Any, Dict, List
-from google.cloud import firestore
-
-from fitnessllm_dataplatform.task_handler import Startup
-from fitnessllm_dataplatform.utils.logging_utils import structured_logger
-=======
-from typing import Optional
-
-from beartype import beartype
-from beartype.typing import Any, Dict, List
-from entities.enums import FitnessLLMDataSource
-from fitnessllm_shared.streams.strava import strava_refresh_oauth_token
-from google.cloud import firestore
-from google.cloud.firestore_v1 import DocumentReference
-
-from fitnessllm_dataplatform.task_handler import Startup
-from fitnessllm_dataplatform.utils.logging_utils import logger
->>>>>>> a34429e1
-
-
-class BatchHandler:
-    """Handler for batch processing users."""
-
-    def __init__(self) -> None:
-        """Initialize the batch handler."""
-        self.db = firestore.Client()
-        self.startup = Startup()
-
-    @beartype
-    def get_all_users(self) -> List[Dict[str, Any]]:
-<<<<<<< HEAD
-        """Get all users from Firestore.
-
-        Returns:
-            List of user documents.
-        """
-        structured_logger.info(message="Getting all users", batch=True, uid="all")
-=======
-        """Retrieves all user documents from the Firestore "users" collection.
-
-        Returns:
-            A list of dictionaries representing each user's data.
-        """
->>>>>>> a34429e1
-        users_ref = self.db.collection("users")
-        users = users_ref.stream()
-        return [user.to_dict() for user in users]
-
-    @beartype
-<<<<<<< HEAD
-    def process_user(self, user_id: str, data_source: str = "strava") -> None:
-        """Process a single user.
-
-        Args:
-            user_id: User ID from Firestore.
-            data_source: Data source to process (default: strava).
-        """
-        try:
-            structured_logger.info(
-                message="Processing user", uid=user_id, data_source=data_source
-            )
-            self.startup.full_etl(uid=user_id, data_source=data_source)
-            structured_logger.info(
-                message="Successfully processed user",
-                uid=user_id,
-                data_source=data_source,
-            )
-        except Exception as e:
-            structured_logger.error(
-                message="Failed to process user", uid=user_id, exception=e
-            )
-            raise
-
-    @beartype
-    def process_all_users(self, data_source: str = "strava") -> None:
-        """Process all users in the database.
-
-        Args:
-            data_source: Data source to process (default: strava).
-        """
-        users = self.get_all_users()
-        structured_logger.info(
-            message=f"Found {len(users)} users to process",
-            data_source=data_source,
-            batch=True,
-            uid="all",
-        )
-=======
-    def get_specific_user(self, user_id: str) -> Optional[DocumentReference]:
-        """Retrieves a Firestore document reference for a specific user by user ID.
-
-        Returns:
-            The user's document reference if it exists; otherwise, None.
-        """
-        user_ref = self.db.collection("users").document(user_id)
-        if user_ref.get().exists:
-            return user_ref
-        else:
-            logger.warning(f"User {user_id} not found in Firestore.")
-            return None
-
-    @beartype
-    def refresh_tokens(self, user_id: str, data_source: str) -> None:
-        """Refreshes authentication tokens for a user for the specified data source.
-
-        If the data source is Strava, retrieves the user's refresh token from Firestore and updates the OAuth token.
-        """
-        user_ref = self.get_specific_user(user_id)
-
-        if data_source == FitnessLLMDataSource.STRAVA.value:
-            strava_refresh_token = (
-                user_ref.collection("stream")
-                .document(data_source.lower())
-                .get()
-                .to_dict()
-                .get("refreshToken")
-            )
-            assert strava_refresh_token
-            strava_refresh_oauth_token(
-                db=self.db, uid=user_id, refresh_token=strava_refresh_token
-            )
-
-    @beartype
-    def process_user(
-        self, user_id: str, data_source: str = FitnessLLMDataSource.STRAVA.value
-    ) -> None:
-        """Processes a single user's data for a specified data source.
-
-        Refreshes authentication tokens for the user, then performs a full ETL operation using the given data source. Logs progress and errors, and re-raises any exceptions encountered.
-
-        Args:
-            user_id: The Firestore user ID to process.
-            data_source: The data source to process for the user (default is Strava).
-        """
-        self.refresh_tokens(user_id, data_source)
-        try:
-            logger.info(f"Processing user {user_id} for data source {data_source}")
-            self.startup.full_etl(uid=user_id, data_source=data_source)
-            logger.info(f"Successfully processed user {user_id}")
-        except Exception as e:
-            logger.error(f"Error processing user {user_id}: {str(e)}")
-            raise
-
-    @beartype
-    @beartype
-    def process_all_users(
-        self,
-        data_source: str = FitnessLLMDataSource.STRAVA.value,
-    ) -> None:
-        """Processes all users in the database for a specified data source.
-
-        Retrieves all user records and processes each one individually for the given data source. Users without a user ID are skipped. Errors encountered during processing of individual users are logged, and processing continues for remaining users.
-        """
-        users = self.get_all_users()
-        logger.info(f"Found {len(users)} users to process")
->>>>>>> a34429e1
-        # TODO: Need to add that if nothing is given to datasource, that for each user we run for all their datasources.
-        for user in users:
-            user_id = user.get("uid")
-            if not user_id:
-<<<<<<< HEAD
-                structured_logger.warning(
-                    message=f"Skipping user without uid: {user}",
-                    uid=user_id,
-                    exception=user,
-                )
-=======
-                logger.warning(f"Skipping user without uid: {user}")
->>>>>>> a34429e1
-                continue
-
-            try:
-                self.process_user(user_id, data_source)
-            except Exception as e:
-<<<<<<< HEAD
-                structured_logger.error(
-                    message="Failed to process user",
-                    uid=user_id,
-                    exception=e,
-                    data_source=data_source,
-                )
-                # Continue with next user even if one fails
-                continue
-        structured_logger.info(
-            message="Finished processing all users",
-            data_source=data_source,
-            batch=True,
-            uid="all",
-        )
-
-
-if __name__ == "__main__":
-    structured_logger.info("Starting batch handler")
-=======
-                logger.error(f"Failed to process user {user_id}: {str(e)}")
-                # Continue with next user even if one fails
-                continue
-
-        logger.info("Finished processing all users")
-
-
-if __name__ == "__main__":
->>>>>>> a34429e1
-    handler = BatchHandler()
-    handler.process_all_users()
+"""Batch handler for processing all users."""
+
+from beartype import beartype
+from beartype.typing import Any, Dict, List
+from google.cloud import firestore
+
+from fitnessllm_dataplatform.task_handler import Startup
+from fitnessllm_dataplatform.utils.logging_utils import structured_logger
+
+
+class BatchHandler:
+    """Handler for batch processing users."""
+
+    def __init__(self) -> None:
+        """Initialize the batch handler."""
+        self.db = firestore.Client()
+        self.startup = Startup()
+
+    @beartype
+    def get_all_users(self) -> List[Dict[str, Any]]:
+        """Retrieves all user documents from the Firestore "users" collection.
+
+        Returns:
+            A list of dictionaries representing each user's data.
+        """
+        users_ref = self.db.collection("users")
+        users = users_ref.stream()
+        return [user.to_dict() for user in users]
+
+    @beartype
+    def process_user(self, user_id: str, data_source: str = "strava") -> None:
+        """Process a single user.
+
+        Args:
+            user_id: User ID from Firestore.
+            data_source: Data source to process (default: strava).
+        """
+        try:
+            structured_logger.info(
+                message="Processing user", uid=user_id, data_source=data_source
+            )
+            self.startup.full_etl(uid=user_id, data_source=data_source)
+            structured_logger.info(
+                message="Successfully processed user",
+                uid=user_id,
+                data_source=data_source,
+            )
+        except Exception as e:
+            structured_logger.error(
+                message="Failed to process user", uid=user_id, exception=e
+            )
+            raise
+
+    @beartype
+    def process_all_users(self, data_source: str = "strava") -> None:
+        """Process all users in the database.
+
+        Args:
+            data_source: Data source to process (default: strava).
+        """
+        users = self.get_all_users()
+        structured_logger.info(
+            message=f"Found {len(users)} users to process",
+            data_source=data_source,
+            batch=True,
+            uid="all",
+        )
+        # TODO: Need to add that if nothing is given to datasource, that for each user we run for all their datasources.
+        for user in users:
+            user_id = user.get("uid")
+            if not user_id:
+                structured_logger.warning(
+                    message=f"Skipping user without uid: {user}",
+                    uid=user_id,
+                    exception=user,
+                )
+                continue
+
+            try:
+                self.process_user(user_id, data_source)
+            except Exception as e:
+                structured_logger.error(
+                    message="Failed to process user",
+                    uid=user_id,
+                    exception=e,
+                    data_source=data_source,
+                )
+                # Continue with next user even if one fails
+                continue
+        structured_logger.info(
+            message="Finished processing all users",
+            data_source=data_source,
+            batch=True,
+            uid="all",
+        )
+
+
+if __name__ == "__main__":
+    structured_logger.info("Starting batch handler")
+    handler = BatchHandler()
+    handler.process_all_users()